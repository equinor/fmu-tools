--- conflicted
+++ resolved
@@ -54,7 +54,6 @@
     # Read design matrix and find realisation numbers for each sensitivity
     if filename.endswith(".xlsx"):
         dgn = pd.read_excel(filename, sheetname, engine="openpyxl")
-<<<<<<< HEAD
 
         # Drop empty rows or columns that have been read in
         # due to having background colour/formatting
@@ -62,24 +61,14 @@
         dgn.dropna(axis=0, how="all", inplace=True)
         dgn = dgn.loc[:, ~dgn.columns.str.contains("^Unnamed")]
 
-=======
-        dgn.dropna(axis=0, how="all", inplace=True)
-        dgn = dgn.loc[:, ~dgn.columns.str.contains("^Unnamed")]
->>>>>>> f78706e1
     elif filename.endswith(".csv"):
         dgn = pd.read_csv(filename)
 
     else:
         raise ValueError(
-<<<<<<< HEAD
             "Design matrix must be on Excel or csv format"
             " and filename must end with .xlsx or .csv"
-=======
-            "Design matrix should be on Excel or csv format"
-            " and filename should end with .xlsx or .csv"
->>>>>>> f78706e1
         )
-    print(dgn.loc[0]["SENSCASE"])
     sensname = dgn.loc[0]["SENSNAME"]
     casename1 = dgn.loc[0]["SENSCASE"]
     if casename1.lower() == "p10_p90":
